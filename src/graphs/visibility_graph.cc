#include "mav_2d_coverage_planning/graphs/visibility_graph.h"
#include "mav_2d_coverage_planning/cost_functions/path_cost_functions.h"

#include <glog/logging.h>

namespace mav_coverage_planning {
namespace visibility_graph {

<<<<<<< HEAD
VisibilityGraph::VisibilityGraph(const Polygon& polygon,
                                 const SegmentCostFunctionType& cost_function, 
                                 double offset_distance)
    : GraphBase(), polygon_(polygon), cost_function_(cost_function), offset_distance_(offset_distance) {
=======
VisibilityGraph::VisibilityGraph(const Polygon& polygon)
    : GraphBase(), polygon_(polygon) {
>>>>>>> e309819a
  // Build visibility graph.
  is_created_ = create();
}

bool VisibilityGraph::create() {
  clear();
  Polygon p;
  if (!polygon_.computeOffsetPolygon(offset_distance_, &p)) {
    LOG(WARNING) << "Cannot shrink polygon:" << polygon_
                 << "with distance: " << offset_distance_;
  }
  polygon_ = p;
  // Select shortest path vertices.
  std::vector<VertexConstCirculator> graph_vertices;
  if (!polygon_.appendConcaveOuterBoundaryVertices(&graph_vertices))
    return false;
  if (!polygon_.appendConvexHoleVertices(&graph_vertices)) return false;

  for (const VertexConstCirculator& v : graph_vertices) {
    // Compute visibility polygon.
    Polygon visibility;
    if (!polygon_.computeVisibilityPolygon(*v, &visibility)) {
      LOG(ERROR) << "Cannot compute visibility polygon.";
      return false;
    }
    if (!addNode(NodeProperty(*v, visibility))) {
      return false;
    }
  }

  DLOG(INFO) << "Created visibility graph with " << graph_.size()
             << " nodes and " << edge_properties_.size() << " edges.";

  return true;
}

bool VisibilityGraph::addEdges() {
  if (graph_.empty()) {
    LOG(ERROR) << "Cannot add edges to an empty graph.";
    return false;
  }

  const size_t new_id = graph_.size() - 1;
  for (size_t adj_id = 0; adj_id < new_id; ++adj_id) {
    const NodeProperty* new_node_property = getNodeProperty(new_id);
    const NodeProperty* adj_node_property = getNodeProperty(adj_id);
    if (adj_node_property == nullptr) {
      LOG(ERROR) << "Cannot access potential neighbor.";
      return false;
    }
    if (new_node_property->visibility.pointInPolygon(
            adj_node_property->coordinates)) {
      EdgeId forwards_edge_id(new_id, adj_id);
      EdgeId backwards_edge_id(adj_id, new_id);
      const double cost = computeEuclideanSegmentCost(
          new_node_property->coordinates,
          adj_node_property->coordinates);  // Symmetric cost.
      if (!addEdge(forwards_edge_id, EdgeProperty(), cost) ||
          !addEdge(backwards_edge_id, EdgeProperty(), cost)) {
        return false;
      }
    }
  }
  return true;
}

bool VisibilityGraph::solve(const Point_2& start, const Point_2& goal,
                            std::vector<Point_2>* waypoints) const {
  CHECK_NOTNULL(waypoints);
  waypoints->clear();

  // Make sure start and end are inside the polygon.
  const Point_2 start_new = polygon_.pointInPolygon(start)
                                ? start
                                : polygon_.projectPointOnHull(start);
  const Point_2 goal_new =
      polygon_.pointInPolygon(goal) ? goal : polygon_.projectPointOnHull(goal);

  // Compute start and goal visibility polygon.
  Polygon start_visibility, goal_visibility;
  if (!polygon_.computeVisibilityPolygon(start_new, &start_visibility) ||
      !polygon_.computeVisibilityPolygon(goal_new, &goal_visibility)) {
    return false;
  }

  // Find shortest path.
  return solve(start_new, start_visibility, goal_new, goal_visibility,
               waypoints);
}

bool VisibilityGraph::solve(const Point_2& start,
                            const Polygon& start_visibility_polygon,
                            const Point_2& goal,
                            const Polygon& goal_visibility_polygon,
                            std::vector<Point_2>* waypoints) const {
  CHECK_NOTNULL(waypoints);
  waypoints->clear();

  if (!is_created_) {
    LOG(ERROR) << "Visibility graph not initialized.";
    return false;
  } else if (!polygon_.pointInPolygon(start) ||
             !polygon_.pointInPolygon(goal)) {
    LOG(ERROR) << "Start or goal is not in polygon.";
    return false;
  }

  VisibilityGraph temp_visibility_graph = *this;
  // Add start and goal node.
  if (!temp_visibility_graph.addStartNode(
          NodeProperty(start, start_visibility_polygon)) ||
      !temp_visibility_graph.addGoalNode(
          NodeProperty(goal, goal_visibility_polygon))) {
    return false;
  }

  // Check if start and goal are in line of sight.
  size_t start_idx = temp_visibility_graph.getStartIdx();
  size_t goal_idx = temp_visibility_graph.getGoalIdx();
  const NodeProperty* start_node_property =
      temp_visibility_graph.getNodeProperty(start_idx);
  if (start_node_property == nullptr) {
    return false;
  }
  if (start_node_property->visibility.pointInPolygon(goal)) {
    waypoints->push_back(start);
    waypoints->push_back(goal);
    return true;
  }

  // Find shortest way using A*.
  Solution solution;
  if (!temp_visibility_graph.solveAStar(start_idx, goal_idx, &solution)) {
    LOG(ERROR) << "Could not find shortest path. Graph not strongly connected.";
    return false;
  }

  // Reconstruct waypoints.
  return temp_visibility_graph.getWaypoints(solution, waypoints);
}

bool VisibilityGraph::getWaypoints(const Solution& solution,
                                   std::vector<Point_2>* waypoints) const {
  CHECK_NOTNULL(waypoints);
  waypoints->resize(solution.size());
  for (size_t i = 0; i < solution.size(); i++) {
    const NodeProperty* node_property = getNodeProperty(solution[i]);
    if (node_property == nullptr) {
      LOG(ERROR) << "Cannot reconstruct solution.";
      return false;
    }
  (*waypoints)[i] = node_property->coordinates;
  }
  return true;
}

bool VisibilityGraph::calculateHeuristic(size_t goal,
                                         Heuristic* heuristic) const {
  CHECK_NOTNULL(heuristic);
  heuristic->clear();

  const NodeProperty* goal_node_property = getNodeProperty(goal);
  if (goal_node_property == nullptr) {
    LOG(ERROR) << "Cannot find goal node property to calculate heuristic.";
    return false;
  }

  for (size_t adj_id = 0; adj_id < graph_.size(); ++adj_id) {
    const NodeProperty* adj_node_property = getNodeProperty(adj_id);
    if (adj_node_property == nullptr) {
      LOG(ERROR)
          << "Cannot access adjacent node property to calculate heuristic.";
      return false;
    }
    (*heuristic)[adj_id] = computeEuclideanSegmentCost(
        adj_node_property->coordinates, goal_node_property->coordinates);
  }

  return true;
}

bool VisibilityGraph::solveWithOutsideStartAndGoal(
    const Point_2& start, const Point_2& goal,
    std::vector<Point_2>* waypoints) const {
  CHECK_NOTNULL(waypoints);

  if (solve(start, goal, waypoints)) {
    if (!polygon_.pointInPolygon(start)) {
      waypoints->insert(waypoints->begin(), start);
    }
    if (!polygon_.pointInPolygon(goal)) {
      waypoints->push_back(goal);
    }
    return true;
  } else {
    return false;
  }
}

}  // namespace visibility_graph
}  // namespace mav_coverage_planning<|MERGE_RESOLUTION|>--- conflicted
+++ resolved
@@ -6,15 +6,8 @@
 namespace mav_coverage_planning {
 namespace visibility_graph {
 
-<<<<<<< HEAD
-VisibilityGraph::VisibilityGraph(const Polygon& polygon,
-                                 const SegmentCostFunctionType& cost_function, 
-                                 double offset_distance)
-    : GraphBase(), polygon_(polygon), cost_function_(cost_function), offset_distance_(offset_distance) {
-=======
-VisibilityGraph::VisibilityGraph(const Polygon& polygon)
-    : GraphBase(), polygon_(polygon) {
->>>>>>> e309819a
+VisibilityGraph::VisibilityGraph(const Polygon& polygon, double offset_distance)
+    : GraphBase(), polygon_(polygon), offset_distance_(offset_distance) {
   // Build visibility graph.
   is_created_ = create();
 }
