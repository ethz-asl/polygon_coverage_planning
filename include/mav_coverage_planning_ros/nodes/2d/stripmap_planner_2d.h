--- conflicted
+++ resolved
@@ -25,13 +25,10 @@
       : BasePlanner2D(nh, nh_private),
         robot_size_(kDefaultRobotSize),
         wall_dist_(kDefaultWallDist),
-<<<<<<< HEAD
-        min_view_overlap_(kDefaultMinViewOverlap) {
-=======
         min_view_overlap_(kDefaultMinViewOverlap),
         sweep_around_obstacles_(kDefaultSweepAroundObstacles)
         {
->>>>>>> f3ec2728
+
     // Parameters.
     if (!nh_private_.getParam("robot_size", robot_size_)) {
       ROS_WARN_STREAM(
